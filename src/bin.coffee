aglio = require './main'
chokidar = require 'chokidar'
clc = require 'cli-color'
fs = require 'fs'
http = require 'http'
path = require 'path'
serveStatic = require 'serve-static'
parser = require('yargs')
    .usage('Usage: $0 [options] -i infile [-o outfile -s]')
    .example('$0 -i example.apib -o output.html', 'Render to HTML')
    .example('$0 -i example.apib -s', 'Start preview server')
    .example('$0 -t flatly -i example.apib -s', 'Custom template')
    .example('$0 --no-condense -i example.apib -s', 'Disable options')
    .options('i', alias: 'input', describe: 'Input file')
    .options('o', alias: 'output', describe: 'Output file')
    .options('t', alias: 'theme', describe: 'Theme name or layout file', default: 'default')
    .options('f', alias: 'filter', boolean: true, describe: 'Sanitize input from Windows', default: true)
    .options('c', alias: 'condense', boolean: true, describe: 'Condense navigation links', default: true)
    .options('w', alias: 'full-width', boolean: true, describe: 'Use full window width', default: false)
    .options('s', alias: 'server', describe: 'Start a local live preview server')
    .options('h', alias: 'host', describe: 'Address to bind local preview server to', default: '127.0.0.1')
    .options('p', alias: 'port', describe: 'Port for local preview server', default: 3000)
<<<<<<< HEAD
    .options('l', alias: 'list', describe: 'List templates')
    .options('c', alias: 'compile', describe: 'Compile the markdown file', default: false)
    .strict()
=======
    .options('v', alias: 'version', describe: 'Display version number', default: false)
    .options('c', alias: 'compile', describe: 'Compile the markdown file', default: false)
    .epilog('See https://github.com/danielgtaylor/aglio#readme for more information')
>>>>>>> a344acb4

# Console color settings for error/warnings
cErr = clc.white.bgRed
cWarn = clc.xterm(214).bgXterm(235)

# Get a line number from an error if possible
getLineNo = (input, err) ->
    if err.location and err.location.length
        input.substr(0, err.location[0].index).split('\n').length

# Output warning info
logWarnings = (warnings) ->
    for warning in warnings or []
        lineNo = getLineNo(warnings.input, warning) or 0
        console.error cWarn(">> Line #{lineNo}:") + " #{warning.message} (warning code #{warning.code})"

exports.run = (argv=parser.argv, done=->) ->
    _html = null
    getHtml = (cb) ->
        if _html
            cb and cb(null, _html)
        else
            fs.readFile argv.i, "utf-8", (err, blueprint) ->
                console.log "Rendering " + argv.i
                aglio.render blueprint, argv, (err, html, warnings) ->
                    logWarnings warnings
                    if err
                        console.error err
                        cb and cb(err)
                    else
                        _html = html
                        cb and cb(null, _html)

    if argv.version
        console.log("aglio #{require('../package.json').version}")
        return done()

    # The option used to be called `template`
    if argv.template then argv.theme = argv.template

    # Add theme options to the help output
    try
        theme = aglio.getTheme(argv.theme)
    catch err
        return done(err)

    config = theme.getConfig()
    for entry in config.options
        parser.options("theme-#{entry.name}", entry)

    if argv.s
        if not argv.i
            parser.showHelp()
            return done 'Invalid arguments'

        argv.locals =
            livePreview: true

        getHtml()
        server = http.createServer((req, res) ->
            if req.url isnt '/'
                serve = serveStatic(path.dirname(argv.i))
                return serve(req, res, () -> res.end())

            getHtml (err, html) ->
                res.writeHead 200,
                    "Content-Type": "text/html"

                res.end (if err then err.toString() else html)

        ).listen argv.p, argv.h, ->
            console.log "Server started on http://#{argv.h}:#{argv.p}/"

        sendHtml = (socket) ->
            getHtml (err, html) ->
                unless err
                    console.log "Refresh web page in browser"
                    re = /<body.*?>[^]*<\/body>/gi
                    html = html.match(re)[0]
                    socket.emit "refresh", html

        io = require("socket.io")(server)
        io.on "connection", (socket) ->
            console.log "Socket connected"
            socket.on 'request-refresh', ->
                sendHtml socket

        paths = aglio.collectPathsSync fs.readFileSync(argv.i, 'utf-8'), path.dirname(argv.i)

        watcher = chokidar.watch [argv.i].concat(paths)
        watcher.on "change", (path) ->
            console.log "Updated " + path
            _html = null
            sendHtml io

        done()
    else
        # Render or Compile API Blueprint, requires input/output files
        if not argv.i or not argv.o
            parser.showHelp()
            return done 'Invalid arguments'

<<<<<<< HEAD
        options =
            template: argv.t
            filterInput: argv.f
            condenseNav: argv.c
            fullWidth: argv.w

        if argv.c or argv.o.match /\.md$/
=======
        if argv.c or argv.o.match /\.apib$/ or argv.o.match /\.md$/
>>>>>>> a344acb4
            aglio.compileFile argv.i, argv.o, (err) ->
                if (err)
                    console.error cErr('>>') + " #{JSON.stringify(err)}"

                done()
<<<<<<< HEAD

        else
            aglio.renderFile argv.i, argv.o, options, (err, warnings) ->
=======
        else
            aglio.renderFile argv.i, argv.o, argv, (err, warnings) ->
>>>>>>> a344acb4
                if err
                    lineNo = getLineNo err.input, err
                    if lineNo?
                        console.error cErr(">> Line #{lineNo}:") + " #{err.message} (error code #{err.code})"
                    else
                        console.error cErr('>>') + " #{JSON.stringify(err)}"
                    return done err

                logWarnings warnings

                done()<|MERGE_RESOLUTION|>--- conflicted
+++ resolved
@@ -20,15 +20,9 @@
     .options('s', alias: 'server', describe: 'Start a local live preview server')
     .options('h', alias: 'host', describe: 'Address to bind local preview server to', default: '127.0.0.1')
     .options('p', alias: 'port', describe: 'Port for local preview server', default: 3000)
-<<<<<<< HEAD
-    .options('l', alias: 'list', describe: 'List templates')
-    .options('c', alias: 'compile', describe: 'Compile the markdown file', default: false)
-    .strict()
-=======
     .options('v', alias: 'version', describe: 'Display version number', default: false)
     .options('c', alias: 'compile', describe: 'Compile the markdown file', default: false)
     .epilog('See https://github.com/danielgtaylor/aglio#readme for more information')
->>>>>>> a344acb4
 
 # Console color settings for error/warnings
 cErr = clc.white.bgRed
@@ -131,30 +125,14 @@
             parser.showHelp()
             return done 'Invalid arguments'
 
-<<<<<<< HEAD
-        options =
-            template: argv.t
-            filterInput: argv.f
-            condenseNav: argv.c
-            fullWidth: argv.w
-
-        if argv.c or argv.o.match /\.md$/
-=======
         if argv.c or argv.o.match /\.apib$/ or argv.o.match /\.md$/
->>>>>>> a344acb4
             aglio.compileFile argv.i, argv.o, (err) ->
                 if (err)
                     console.error cErr('>>') + " #{JSON.stringify(err)}"
 
                 done()
-<<<<<<< HEAD
-
-        else
-            aglio.renderFile argv.i, argv.o, options, (err, warnings) ->
-=======
         else
             aglio.renderFile argv.i, argv.o, argv, (err, warnings) ->
->>>>>>> a344acb4
                 if err
                     lineNo = getLineNo err.input, err
                     if lineNo?
