fs = require 'fs'
path = require 'path'
Drafter = require 'drafter'

INCLUDE = /( *)<!-- include\((.*)\) -->/gmi
ROOT = path.dirname __dirname

# Utility for benchmarking
benchmark =
  start: (message) -> if process.env.BENCHMARK then console.time message
  end: (message) -> if process.env.BENCHMARK then console.timeEnd message

# Replace the include directive with the contents of the included
# file in the input.
includeReplace = (includePath, match, spaces, filename) ->
    fullPath = path.join includePath, filename
    lines = fs.readFileSync(fullPath, 'utf-8').replace(/\r\n?/g, '\n').split('\n')
    content = spaces + lines.join "\n#{spaces}"

    # The content can itself include other files, so check those
    # as well! Beware of circular includes!
    includeDirective path.dirname(fullPath), content

# Handle the include directive, which inserts the contents of one
# file into another. We find the directive using a regular expression
# and replace it using the method above.
includeDirective = (includePath, input) ->
    input.replace INCLUDE, includeReplace.bind(this, includePath)

# Get a list of all paths from included files. This *excludes* the
# input path itself.
exports.collectPathsSync = (input, includePath) ->
    paths = []
    input.replace INCLUDE, (match, spaces, filename) ->
        fullPath = path.join(includePath, filename)
        paths.push fullPath

        content = fs.readFileSync fullPath, 'utf-8'
        paths = paths.concat exports.collectPathsSync(content, path.dirname(fullPath))
    paths

<<<<<<< HEAD
parseOptions = (input, options) ->
=======
# Get the theme module for a given theme name
exports.getTheme = (name) ->
    name = 'olio' if not name or name in ['cyborg', 'default', 'flatly', 'slate']
    require "aglio-theme-#{name}"

# Render an API Blueprint string using a given template
exports.render = (input, options, done) ->
>>>>>>> a344acb4
    # Support a template name as the options argument
    if typeof options is 'string' or options instanceof String
        options =
            theme: options

    # Defaults
    options.filterInput ?= true
    options.includePath ?= process.cwd()
    options.theme ?= 'default'

    # For backward compatibility
    if options.template then options.theme = options.template

    if fs.existsSync options.theme
        console.log "Setting theme to olio and layout to #{options.theme}"
        options.themeLayout = options.theme
        options.theme = 'olio'
    else if options.theme in ['cyborg', 'flatly', 'slate']
        console.log "Setting theme to olio and colors to #{options.theme}"
        options.themeColors = options.theme
        options.theme = 'olio'

    # Handle custom directive(s)
    input = includeDirective options.includePath, input

    # Protagonist does not support \r ot \t in the input, so
    # try to intelligently massage the input so that it works.
    # This is required to process files created on Windows.
    filteredInput = if not options.filterInput then input else
        input
            .replace(/\r\n?/g, '\n')
            .replace(/\t/g, '    ')

<<<<<<< HEAD
    { input: filteredInput, options: options }

assembleLocals = (ast, options) ->
    locals =
        api: ast
        condenseNav: options.condenseNav
        fullWidth: options.fullWidth
        date: moment
        highlight: highlight
        markdown: (content) -> md.render content
        slug: slug
        hash: (value) ->
            crypto.createHash('md5').update(value.toString()).digest('hex')

    for key, value of options.locals or {}
        locals[key] = value

    locals

exports.renderSync = (input, options) ->
    { input, options } = parseOptions input, options

    try
        res = protagonist.parseSync input
    catch err
        err.input = input
        throw err

    locals = assembleLocals res.ast, options

    if fs.existsSync options.template
        templatePath = options.template
    else
        templatePath = path.join ROOT, 'templates', "#{options.template}.jade"

    jade.renderFile templatePath, locals

# Render an API Blueprint string using a given template
exports.render = (input, options, done) ->
    { input, options } = parseOptions input, options

    protagonist.parse input, (err, res) ->
=======
    benchmark.start 'parse'
    drafter = new Drafter()
    drafter.make filteredInput, (err, res) ->
        benchmark.end 'parse'
>>>>>>> a344acb4
        if err
            err.input = input
            return done(err)

<<<<<<< HEAD
        locals = assembleLocals res.ast, options

        fs.exists options.template, (exists) ->
            if exists
                templatePath = options.template
            else
                templatePath = path.join ROOT, 'templates', "#{options.template}.jade"
=======
        try
            theme = exports.getTheme options.theme
        catch err
            return done(err)

        # Setup default options if needed
        for option in theme.getConfig().options or []
            # Convert `foo-bar` into `themeFooBar`
            words = (f[0].toUpperCase() + f.slice(1) for f in option.name.split('-'))
            name = "theme#{words.join('')}"
            options[name] ?= option.default

        benchmark.start 'render-total'
        theme.render res.ast, options, (err, html) ->
            benchmark.end 'render-total'
            if err then return done(err)
>>>>>>> a344acb4

            jade.renderFile templatePath, locals, (err, html) ->
                if err then return done(err)

                # Add filtered input to warnings since we have no
                # error to return
                res.warnings.input = input

                done null, html, res.warnings

# Render from/to files
exports.renderFile = (inputFile, outputFile, options, done) ->
    render = (input) ->
        exports.render input, options, (err, html, warnings) ->
            if err then return done(err)

            if outputFile isnt '-'
                fs.writeFile outputFile, html, (err) ->
                    done err, warnings
            else
                console.log html
                done null, warnings

    if inputFile isnt '-'
        options.includePath ?= path.dirname inputFile
        fs.readFile inputFile, encoding: 'utf-8', (err, input) ->
            if err then return done(err)
            render input.toString()
    else
        process.stdin.setEncoding 'utf-8'
        process.stdin.on 'readable', ->
            chunk = process.stdin.read()
            if chunk?
                render chunk

# Compile markdown from/to files
exports.compileFile = (inputFile, outputFile, done) ->
    compile = (input) ->
        compiled = includeDirective path.dirname(inputFile), input

        if outputFile isnt '-'
            fs.writeFile outputFile, compiled, (err) ->
                done err
        else
            console.log compiled
            done null

    if inputFile isnt '-'
        fs.readFile inputFile, encoding: 'utf-8', (err, input) ->
            if err then return done(err)
            compile input.toString()
    else
        process.stdin.setEncoding 'utf-8'
        process.stdin.on 'readable', ->
            chunk = process.stdin.read()
            if chunk?
                compile chunk<|MERGE_RESOLUTION|>--- conflicted
+++ resolved
@@ -39,9 +39,6 @@
         paths = paths.concat exports.collectPathsSync(content, path.dirname(fullPath))
     paths
 
-<<<<<<< HEAD
-parseOptions = (input, options) ->
-=======
 # Get the theme module for a given theme name
 exports.getTheme = (name) ->
     name = 'olio' if not name or name in ['cyborg', 'default', 'flatly', 'slate']
@@ -49,7 +46,6 @@
 
 # Render an API Blueprint string using a given template
 exports.render = (input, options, done) ->
->>>>>>> a344acb4
     # Support a template name as the options argument
     if typeof options is 'string' or options instanceof String
         options =
@@ -83,68 +79,14 @@
             .replace(/\r\n?/g, '\n')
             .replace(/\t/g, '    ')
 
-<<<<<<< HEAD
-    { input: filteredInput, options: options }
-
-assembleLocals = (ast, options) ->
-    locals =
-        api: ast
-        condenseNav: options.condenseNav
-        fullWidth: options.fullWidth
-        date: moment
-        highlight: highlight
-        markdown: (content) -> md.render content
-        slug: slug
-        hash: (value) ->
-            crypto.createHash('md5').update(value.toString()).digest('hex')
-
-    for key, value of options.locals or {}
-        locals[key] = value
-
-    locals
-
-exports.renderSync = (input, options) ->
-    { input, options } = parseOptions input, options
-
-    try
-        res = protagonist.parseSync input
-    catch err
-        err.input = input
-        throw err
-
-    locals = assembleLocals res.ast, options
-
-    if fs.existsSync options.template
-        templatePath = options.template
-    else
-        templatePath = path.join ROOT, 'templates', "#{options.template}.jade"
-
-    jade.renderFile templatePath, locals
-
-# Render an API Blueprint string using a given template
-exports.render = (input, options, done) ->
-    { input, options } = parseOptions input, options
-
-    protagonist.parse input, (err, res) ->
-=======
     benchmark.start 'parse'
     drafter = new Drafter()
     drafter.make filteredInput, (err, res) ->
         benchmark.end 'parse'
->>>>>>> a344acb4
         if err
             err.input = input
             return done(err)
 
-<<<<<<< HEAD
-        locals = assembleLocals res.ast, options
-
-        fs.exists options.template, (exists) ->
-            if exists
-                templatePath = options.template
-            else
-                templatePath = path.join ROOT, 'templates', "#{options.template}.jade"
-=======
         try
             theme = exports.getTheme options.theme
         catch err
@@ -161,16 +103,12 @@
         theme.render res.ast, options, (err, html) ->
             benchmark.end 'render-total'
             if err then return done(err)
->>>>>>> a344acb4
 
-            jade.renderFile templatePath, locals, (err, html) ->
-                if err then return done(err)
+            # Add filtered input to warnings since we have no
+            # error to return
+            res.warnings.input = filteredInput
 
-                # Add filtered input to warnings since we have no
-                # error to return
-                res.warnings.input = input
-
-                done null, html, res.warnings
+            done null, html, res.warnings
 
 # Render from/to files
 exports.renderFile = (inputFile, outputFile, options, done) ->
