--- conflicted
+++ resolved
@@ -35,20 +35,6 @@
     "markdown"
   ],
   "dependencies": {
-<<<<<<< HEAD
-    "chokidar": "~1.0.0",
-    "cli-color": "~0.3.2",
-    "coffee-script": "^1.8.0",
-    "highlight.js": "^8.2.0",
-    "jade": "^1.5.0",
-    "moment": "^2.8.1",
-    "protagonist": "^0.20.0",
-    "remarkable": "^1.5.0",
-    "serve-static": "^1.9.3",
-    "socket.io": "^1.0.6",
-    "stylus": "~0.49.2",
-    "yargs": "^1.3.1"
-=======
     "aglio-theme-olio": "^0.0.6",
     "chokidar": "^1.0.1",
     "cli-color": "^1.0.0",
@@ -56,7 +42,6 @@
     "serve-static": "^1.9.3",
     "socket.io": "^1.3.5",
     "yargs": "^3.0.2"
->>>>>>> a344acb4
   },
   "devDependencies": {
     "async": "^1.0.0",
